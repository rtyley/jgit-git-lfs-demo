--- conflicted
+++ resolved
@@ -364,11 +364,8 @@
 	/***/ public String renamesFindingByContent;
 	/***/ public String renamesFindingExact;
 	/***/ public String repositoryAlreadyExists;
-<<<<<<< HEAD
+	/***/ public String repositoryConfigFileInvalid;
 	/***/ public String repositoryIsRequired;
-=======
-	/***/ public String repositoryConfigFileInvalid;
->>>>>>> d0871e25
 	/***/ public String repositoryNotFound;
 	/***/ public String repositoryState_applyMailbox;
 	/***/ public String repositoryState_bisecting;
